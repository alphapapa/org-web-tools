;;; org-web-tools.el --- Display and capture web content with Org-mode  -*- lexical-binding: t -*-

;; Author: Adam Porter <adam@alphapapa.net>
;; Url: http://github.com/alphapapa/org-web-tools
<<<<<<< HEAD
;; Version: 1.2-pre
=======
;; Version: 1.1.2
>>>>>>> 3d08af98
;; Package-Requires: ((emacs "25.1") (org "9.0") (dash "2.12") (esxml "0.3.4") (s "1.10.0") (request "0.3.0"))
;; Keywords: hypermedia, outlines, Org, Web

;;; Commentary:

;; This file contains library functions and commands useful for
;; retrieving web page content and processing it into Org-mode
;; content.

;; For example, you can copy a URL to the clipboard or kill-ring, then
;; run a command that downloads the page, isolates the "readable"
;; content with `eww-readable', converts it to Org-mode content with
;; Pandoc, and displays it in an Org-mode buffer.  Another command
;; does all of that but inserts it as an Org entry instead of
;; displaying it in a new buffer.

;;;; Commands:

;; `org-web-tools-insert-link-for-url': Insert an Org-mode link to the
;; URL in the clipboard or kill-ring.  Downloads the page to get the
;; HTML title.

;; `org-web-tools-insert-web-page-as-entry': Insert the web page for
;; the URL in the clipboard or kill-ring as an Org-mode entry, as a
;; sibling heading of the current entry.

;; `org-web-tools-read-url-as-org': Display the web page for the URL
;; in the clipboard or kill-ring as Org-mode text in a new buffer,
;; processed with `eww-readable'.

;; `org-web-tools-convert-links-to-page-entries': With point on a
;; list of URLs in an Org-mode buffer, replace the list of URLs with a
;; list of Org headings, each containing the web page content of that
;; URL, converted to Org-mode text and processed with `eww-readable'.

;;;; Functions:

;; These are used in the commands above and may be useful in building
;; your own commands.

;; `org-web-tools--dom-to-html': Return parsed HTML DOM as an HTML
;; string. Note: This is an approximation and is not necessarily
;; correct HTML (e.g. IMG tags may be rendered with a closing "</img>"
;; tag).

;; `org-web-tools--eww-readable': Return "readable" part of HTML with
;; title.

;; `org-web-tools--get-url': Return content for URL as string.

;; `org-web-tools--html-title': Return title of HTML page.

;; `org-web-tools--html-to-org-with-pandoc': Return string of HTML
;; converted to Org with Pandoc.

;; `org-web-tools--url-as-readable-org': Return string containing Org
;; entry of URL's web page content.  Content is processed with
;; `eww-readable' and Pandoc.  Entry will be a top-level heading, with
;; article contents below a second-level "Article" heading, and a
;; timestamp in the first-level entry for writing comments.

;; `org-web-tools--demote-headings-below': Demote all headings in
;; buffer so the highest level is below LEVEL.

;; `org-web-tools--get-first-url': Return URL in clipboard, or first
;; URL in the kill-ring, or nil if none.

;; `org-web-tools--read-org-bracket-link': Return (TARGET . DESCRIPTION)
;; for Org bracket LINK or next link on current line.

;; `org-web-tools--remove-dos-crlf': Remove all DOS CRLF (^M) in buffer.

;;; License:

;; This program is free software; you can redistribute it and/or modify
;; it under the terms of the GNU General Public License as published by
;; the Free Software Foundation, either version 3 of the License, or
;; (at your option) any later version.

;; This program is distributed in the hope that it will be useful,
;; but WITHOUT ANY WARRANTY; without even the implied warranty of
;; MERCHANTABILITY or FITNESS FOR A PARTICULAR PURPOSE.  See the
;; GNU General Public License for more details.

;; You should have received a copy of the GNU General Public License
;; along with this program.  If not, see <http://www.gnu.org/licenses/>.

;;; Code:

;;;; Requirements

(require 'cl-lib)
(require 'dash)
(require 'dom)
(require 'esxml-query)
(require 'eww)
(require 'org)
(require 's)
(require 'shr)
(require 'subr-x)
(require 'thingatpt)
(require 'url)

;;;; Customization

(defgroup org-web-tools nil
  "Options for `org-web-tools.'"
  :group 'org
  :link '(url-link "http://github.com/alphapapa/org-web-tools"))

;;;; Pandoc support

(defconst org-web-tools--pandoc-no-wrap-option nil
  "Option to pass to Pandoc to disable wrapping.
Pandoc >= 1.16 deprecates `--no-wrap' in favor of
`--wrap=none'.")

(defcustom org-web-tools-pandoc-replacements
  (list (cons (rx "
") ""))
  "List of alists pairing regular expressions with a string that should replace each one.
Used to clean output from Pandoc."
  :type '(alist :key-type string
                :value-type string))

(defcustom org-web-tools-pandoc-sleep-time 0.2
  "When testing Pandoc the first time it's used in a session, wait this long for Pandoc to start.
Normally this should not need to be changed, but if Pandoc takes
unusually long to start on your system (which it seems to on
FreeBSD, for some reason), you may need to increase this."
  :type 'float)

(defun org-web-tools--html-to-org-with-pandoc (html &optional selector)
  "Return string of HTML converted to Org with Pandoc.
When SELECTOR is non-nil, the HTML is filtered using
`esxml-query' SELECTOR and re-rendered to HTML with
`org-web-tools--dom-to-html', which see."
  (when selector
    (setq html (->> (with-temp-buffer
                      (insert html)
                      (libxml-parse-html-region 1 (point-max)))
                    (esxml-query selector)
                    ;; MAYBE: Should probably use `shr-dom-print' instead.
                    (org-web-tools--dom-to-html))))
  (with-temp-buffer
    (insert html)
    (unless (zerop (call-process-region (point-min) (point-max) "pandoc"
                                        t t nil
                                        (org-web-tools--pandoc-no-wrap-option)
                                        "-f" "html-raw_html-native_divs" "-t" "org"))
      ;; TODO: Add error output, see org-protocol-capture-html
      (error "Pandoc failed"))
    (org-web-tools--clean-pandoc-output)
    (buffer-string)))

(defun org-web-tools--pandoc-no-wrap-option ()
  "Return option `org-web-tools--pandoc-no-wrap-option', setting if unset."
  (or org-web-tools--pandoc-no-wrap-option
      (setq org-web-tools--pandoc-no-wrap-option (org-web-tools--check-pandoc-no-wrap-option))))

(defun org-web-tools--check-pandoc-no-wrap-option ()
  "Return appropriate no-wrap option string depending on Pandoc version."
  ;; Pandoc >= 1.16 deprecates the --no-wrap option, replacing it with
  ;; --wrap=none.  Sending the wrong option causes output to STDERR,
  ;; which `call-process-region' doesn't like.  So we test Pandoc to see
  ;; which option to use.
  (with-temp-buffer
    (let* ((limit 3)
           (checked 0)
           (process (start-process "test-pandoc" (current-buffer)
                                   "pandoc" "--dump-args" "--no-wrap")))
      (while (process-live-p process)
        (if (= checked limit)
            (progn
              ;; Pandoc didn't exit in time.  Kill it and raise an
              ;; error.  This function will return `nil' and
              ;; `org-web-tools--pandoc-no-wrap-option' will remain
              ;; `nil', which will cause this function to run again and
              ;; set the const when a capture is run.
              (set-process-query-on-exit-flag process nil)
              (error "Unable to test Pandoc.  Try increasing `org-web-tools-pandoc-sleep-time'.  If it still doesn't work, please report this bug! (Include the output of \"pandoc --dump-args --no-wrap\")"))
          (sleep-for org-web-tools-pandoc-sleep-time)
          (cl-incf checked)))
      (if (and (zerop (process-exit-status process))
               (not (string-match "--no-wrap is deprecated" (buffer-string))))
          "--no-wrap"
        "--wrap=none"))))

(defun org-web-tools--clean-pandoc-output ()
  "Remove unwanted things in current buffer of Pandoc output."
  (org-web-tools--remove-bad-characters)
  (org-web-tools--remove-html-blocks)
  (org-web-tools--remove-custom_id_properties))

(defun org-web-tools--remove-bad-characters ()
  "Remove unwanted characters from current buffer.
Bad characters are matched by `org-web-tools-pandoc-replacements'."
  (save-excursion
    (cl-loop for (re . replacement) in org-web-tools-pandoc-replacements
             do (progn
                  (goto-char (point-min))
                  (while (re-search-forward re nil t)
                    (replace-match replacement))))))

(defun org-web-tools--remove-html-blocks ()
  "Remove \"#+BEGIN_HTML...#+END_HTML\" blocks from current buffer."
  (save-excursion
    (goto-char (point-min))
    (while (re-search-forward (rx (optional "\n")
                                  "#+BEGIN_HTML"
                                  (minimal-match (1+ anything))
                                  "#+END_HTML"
                                  (optional "\n"))
                              nil t)
      (replace-match ""))))

(defun org-web-tools--remove-custom_id_properties ()
  "Remove property drawers containing CUSTOM_ID properties.
This is a blunt instrument: any drawer containing the CUSTOM_ID
property is removed, regardless of other properties it may
contain.  This seems to be the best course of action in current
Pandoc output."
  (let ((regexp (org-re-property "CUSTOM_ID" nil nil)))
    (save-excursion
      (goto-char (point-min))
      (while (re-search-forward regexp nil t)
        (when (org-at-property-p)
          (org-back-to-heading)
          ;; As a minor optimization, we don't bound the search to the current entry.  Unless the
          ;; current property drawer is malformed, which shouldn't happen in Pandoc output, it
          ;; should work.
          (re-search-forward org-property-drawer-re)
          (setf (buffer-substring (match-beginning 0) (match-end 0)) ""))))))

;;;; Commands

;;;###autoload
(defun org-web-tools-insert-link-for-url (url)
  "Insert Org link to URL using title of HTML page at URL.
If URL is not given, look for first URL in `kill-ring'."
  (interactive (list (org-web-tools--get-first-url)))
  (insert (org-web-tools--org-link-for-url url)))

;;;###autoload
(cl-defun org-web-tools-insert-web-page-as-entry (url &key (capture-fn #'org-web-tools--url-as-readable-org))
  "Insert web page contents of URL as Org sibling entry.
Page is processed with `eww-readable'."
  (interactive (list (org-web-tools--get-first-url)))
  (let ((content (s-trim (funcall capture-fn url))))
    (unless (string-empty-p content)
      (unless (eq major-mode 'org-mode)
        (display-warning 'org-web-tools "Pasting Org subtree into non-org-mode buffer; this may cause problems"))
      (beginning-of-line) ; Necessary for org-paste-subtree to choose the right heading level
      (org-paste-subtree nil content)
      ;; Return t because org-paste-subtree doesn't
      t)))

;;;###autoload
(cl-defun org-web-tools-read-url-as-org (url &key (show-buffer-fn #'switch-to-buffer))
  "Read URL's readable content in an Org buffer.
Buffer is displayed using SHOW-BUFFER-FN."
  (interactive (list (org-web-tools--get-first-url)))
  (let ((entry (org-web-tools--url-as-readable-org url)))
    (when entry
      (funcall show-buffer-fn url)
      (org-mode)
      (insert entry)
      ;; Set buffer title
      (goto-char (point-min))
      (rename-buffer (cdr (org-web-tools--read-org-bracket-link))))))

;;;###autoload
(defun org-web-tools-convert-links-to-page-entries ()
  "Convert links in current entry into entries containing linked pages' content.
Both plain links and Org bracket links are processed.  Page
content is processed with `eww-readable'.  All links in the
current entry (i.e. this does not look deeper in the subtree, nor
outside of it) will be converted."
  (interactive)
  (cl-flet ((prev-url (entry-beg)
                      ;; Work from the bottom of the list to the top, makes it simpler
                      (when (re-search-backward (rx "http" (optional "s") "://" (1+ (not (any space)))) entry-beg 'no-error)
                        ;; Found link; see if it's an Org link
                        (beginning-of-line)
                        (if (re-search-forward org-bracket-link-analytic-regexp (line-end-position) 'noerror)
                            ;; Org link
                            (list ;; Reconstruct link from regexp groups
                             (concat (match-string 1) (match-string 3))
                             (match-beginning 0))
                          ;; Plain link
                          (list (match-string 0) (match-beginning 0))))))
    (let ((level (1+ (org-outline-level)))
          (entry-beg (org-entry-beginning-position)))
      (goto-char (org-entry-end-position))
      (while (-when-let* (((url link-beg) (save-excursion
                                            (prev-url entry-beg)))
                          (new-entry (org-web-tools--url-as-readable-org url)))
               ;; TODO: Needs error handling
               ;; FIXME: If a URL fails to fetch, this should skip it, but
               ;; that means the failed URL will become part of the next
               ;; entry's contents.  Might need to read the whole list at
               ;; once, use markers to track the list's position, then
               ;; replace the whole list with any errored URLs after it's
               ;; done.
               (goto-char link-beg) ; This should NOT be necessary!  But it is, because the point moves back down a line!  Why?!
               (delete-region (line-beginning-position) (line-end-position))
               (org-paste-subtree level new-entry)
               ;; org-paste-subtree returns nil, so we have to return t
               t)
        t))))

;;;; Functions

(cl-defun org-web-tools--org-link-for-url (&optional (url (org-web-tools--get-first-url)))
  "Return Org link to URL using title of HTML page at URL.
If URL is not given, look for first URL in `kill-ring'."
  (let* ((html (org-web-tools--get-url url))
         (title (org-web-tools--html-title html))
         (link (org-make-link-string url title)))
    link))

(defun org-web-tools--eww-readable (html)
  "Return \"readable\" part of HTML with title.
Returns list (TITLE . HTML).  Based on `eww-readable'."
  (let* ((dom (with-temp-buffer
                (insert html)
                (libxml-parse-html-region (point-min) (point-max))))
         (title (cl-caddr (car (dom-by-tag dom 'title)))))
    (eww-score-readability dom)
    (cons title
          (with-temp-buffer
            (shr-dom-print (eww-highest-readability dom))
            (buffer-string)))))

(defun org-web-tools--get-url (url)
  "Return content for URL as string.
This uses `url-retrieve-synchronously' to make a request with the
URL, then returns the response body.  Since that function returns
the entire response, including headers, we must remove the
headers ourselves."
  (let* ((response-buffer (url-retrieve-synchronously url nil t))
         (encoded-html (with-current-buffer response-buffer
                         ;; Skip HTTP headers.
                         ;; FIXME: Byte-compiling says that `url-http-end-of-headers' is a free
                         ;; variable, which seems to be because it's not declared by url.el with
                         ;; `defvar'.  Yet this seems to work fine...
                         (delete-region (point-min) url-http-end-of-headers)
                         (buffer-string))))
    ;; NOTE: Be careful to kill the buffer, because `url' doesn't close it automatically.
    (kill-buffer response-buffer)
    (with-temp-buffer
      ;; For some reason, running `decode-coding-region' in the
      ;; response buffer has no effect, so we have to do it in a
      ;; temp buffer.
      (insert encoded-html)
      (condition-case nil
          ;; Fix undecoded text
          (decode-coding-region (point-min) (point-max) 'utf-8)
        (coding-system-error nil))
      (buffer-string))))

(defun org-web-tools--html-title (html)
  "Return title of HTML page.
Uses the `dom' library."
  ;; Based on `eww-readable'
  (let* ((dom (with-temp-buffer
                (insert html)
                (libxml-parse-html-region (point-min) (point-max))))
         (title (cl-caddr (car (dom-by-tag dom 'title)))))
    (org-web-tools--cleanup-title title)))

(defun org-web-tools--url-as-readable-org (&optional url)
  "Return string containing Org entry of URL's web page content.
Content is processed with `eww-readable' and Pandoc.  Entry will
be a top-level heading, with article contents below a
second-level \"Article\" heading, and a timestamp in the
first-level entry for writing comments."
  ;; By taking an optional URL, and getting it from the clipboard if
  ;; none is given, this becomes suitable for use in an org-capture
  ;; template, like:

  ;; ("wr" "Capture Web site with eww-readable" entry
  ;;  (file "~/org/articles.org")
  ;;  "%(org-web-tools--url-as-readable-org)")
  (-let* ((url (or url (org-web-tools--get-first-url)))
          (html (org-web-tools--get-url url))
          (html (org-web-tools--sanitize-html html))
          ((title . readable) (org-web-tools--eww-readable html))
          (title (org-web-tools--cleanup-title (or title "")))
          (converted (org-web-tools--html-to-org-with-pandoc readable))
          (link (org-make-link-string url title))
          (timestamp (format-time-string (concat "[" (substring (cdr org-time-stamp-formats) 1 -1) "]"))))
    (with-temp-buffer
      (org-mode)
      ;; Insert article text
      (insert converted)
      ;; Demote in-article headings
      ;; MAYBE: Use `org-paste-subtree' instead of demoting headings ourselves.
      (org-web-tools--demote-headings-below 2)
      ;; Insert headings at top
      (goto-char (point-min))
      (insert "* " link " :website:" "\n\n"
              timestamp "\n\n"
              "** Article" "\n\n")
      (buffer-string))))

(defun org-web-tools--sanitize-html (html)
  "Sanitize HTML string."
  ;; libxml-parse-html-region converts "&nbsp;" to " ", so we have to
  ;; clean the HTML first.
  (with-temp-buffer
    (insert html)
    (cl-loop for (match . replace) in (list (cons "&nbsp;" " "))
             do (progn
                  (goto-char (point-min))
                  (while (re-search-forward match nil t)
                    (replace-match replace))))
    (buffer-string)))

;;;;; Misc

(defun org-web-tools--cleanup-title (title)
  "Return TITLE with spurious whitespace removed."
  (->> title
       (s-replace "\n" " ")
       (s-trim)
       (s-collapse-whitespace)))

(defun org-web-tools--demote-headings-below (level &optional skip)
  "Demote all headings in buffer so the highest level is below LEVEL.
If all headings are already below that level, none are adjusted.
If SKIP is non-nil, it is passed to `org-map-entries', which see.
Note that \"highest level\" means the fewest number of
stars (i.e. the highest level possible has 1 star)."
  (let* ((buffer-highest-level (progn
                                 (goto-char (point-min))
                                 (when (org-before-first-heading-p)
                                   (outline-next-heading))
                                 (cl-loop while (org-at-heading-p)
                                          collect (org-outline-level) into result
                                          do (outline-next-heading)
                                          finally return (if result
                                                             (seq-min result)
                                                           0))))
         (difference (- buffer-highest-level level))
         (adjust-by (when (<= difference 0)
                      (1+ (* -1 difference)))))
    (when adjust-by
      ;; Demote headings in buffer
      (org-map-entries
       (lambda ()
         (dotimes (_ adjust-by)
           (org-demote)))
       t nil skip))))

(defun org-web-tools--dom-to-html (dom)
  "Return parsed HTML object DOM as an HTML string.
Note: This is an approximation and is not necessarily correct
HTML (e.g. IMG tags may be rendered with a closing \"</img>\"
tag)."
  ;; MAYBE: Use `shr-dom-print' instead?  (I think I wasn't aware of that function when I wrote
  ;; this.)
  ;; NOTE: As the docstring says, certain HTML tags may not be
  ;; rendered correctly, like IMG tags which aren't supposed to have
  ;; closing </img> tags.  As far as I can tell, there is no canonical
  ;; way to transform a parsed DOM back to correct HTML in Emacs.
  ;; This is probably close enough to still be useful in many cases.
  (cl-labels ((render (node)
                      (cl-typecase node
                        (string node)
                        (list (concat "<"
                                      (symbol-name (dom-tag node))
                                      (when (dom-attributes node)
                                        (concat " " (mapconcat #'attr (dom-attributes node) " ")))
                                      ">"
                                      (mapconcat #'render (dom-children node) "\n")
                                      "</" (symbol-name (dom-tag node)) ">"))))
              (attr (pair)
                    (format "%s=\"%s\"" (car pair) (cdr pair))))
    (render dom)))

(defun org-web-tools--get-first-url ()
  "Return URL in clipboard, or first URL in the `kill-ring', or nil if none."
  (cl-loop for item in (append (list (gui-get-selection 'CLIPBOARD))
                               kill-ring)
           when (and item (string-match (rx bol "http" (optional "s") "://") item))
           return item))

(defun org-web-tools--read-url ()
  "Return URL at point, or from clipboard, or from kill-ring, or prompt for one."
  (or (thing-at-point-url-at-point)
      (org-element-property :raw-link (org-element-context))
      (org-web-tools--get-first-url)
      (read-string "URL: ")))

(defun org-web-tools--read-org-bracket-link (&optional link)
  "Return (TARGET . DESCRIPTION) for Org bracket LINK or next link on current line."
  ;; Searching to the end of the line seems the simplest way
  (save-excursion
    (let (target desc)
      (if link
          ;; Link passed as arg
          (when (string-match org-bracket-link-regexp link)
            (setq target (match-string-no-properties 1 link)
                  desc (match-string-no-properties 3 link)))
        ;; No arg; get link from buffer
        (when (re-search-forward org-bracket-link-regexp (point-at-eol) t)
          (setq target (match-string-no-properties 1)
                desc (match-string-no-properties 3))))
      (when (and target desc)
        ;; Link found; return parts
        (cons target desc)))))

(provide 'org-web-tools)

;;; org-web-tools.el ends here<|MERGE_RESOLUTION|>--- conflicted
+++ resolved
@@ -2,11 +2,7 @@
 
 ;; Author: Adam Porter <adam@alphapapa.net>
 ;; Url: http://github.com/alphapapa/org-web-tools
-<<<<<<< HEAD
 ;; Version: 1.2-pre
-=======
-;; Version: 1.1.2
->>>>>>> 3d08af98
 ;; Package-Requires: ((emacs "25.1") (org "9.0") (dash "2.12") (esxml "0.3.4") (s "1.10.0") (request "0.3.0"))
 ;; Keywords: hypermedia, outlines, Org, Web
 
@@ -125,7 +121,7 @@
 `--wrap=none'.")
 
 (defcustom org-web-tools-pandoc-replacements
-  (list (cons (rx "
+  (list (cons (rx " ") ""))
   "List of alists pairing regular expressions with a string that should replace each one.
 Used to clean output from Pandoc."
